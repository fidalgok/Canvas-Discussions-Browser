/**
 * TopicCard Component - Discussion topic display for grading dashboard
 * 
 * Shows topic title, teacher feedback stats, and students needing grades.
 * Used in the feedback page grading dashboard.
 */

import Link from 'next/link';

export default function TopicCard({ topic, className = '' }) {
  return (
    <div className={`border rounded-lg p-6 mb-4 border rounded-lg shadow-md ${className}`} style={{
      borderColor: 'var(--color-base-300)',
      backgroundColor: 'var(--color-base-100)',
      borderRadius: 'var(--radius-box)'
    }}>
      <h3 className="text-xl font-semibold mb-4" style={{color: 'var(--color-primary)'}}>
        {topic.title}
      </h3>
      
      {/* Teacher Feedback Stats */}
      <div className="mb-4">
        <h4 className="text-lg font-medium mb-2" style={{color: 'var(--color-base-content)'}}>
          Instructor Feedback: 
          {Object.keys(topic.teacherReplyStats).length === 0 ? (
            <span className="ml-2" style={{color: 'var(--color-error-content)'}}>No teacher replies yet</span>
          ) : (
            <span className="ml-2">
              {Object.entries(topic.teacherReplyStats).map(([teacher, count], index) => (
                <span key={teacher}>
                  {index > 0 && ', '}
                  <span style={{color: 'var(--color-accent)'}}>{teacher}</span> ({count})
                </span>
              ))}
            </span>
          )}
        </h4>
      </div>

      {/* Students Needing Grades */}
      {topic.studentsNeedingGrades.length > 0 && (
        <div className="mb-4">
          <h4 className="text-lg font-medium mb-2" style={{color: 'var(--color-base-content)'}}>
            Students needing grades ({topic.studentsNeedingGrades.length}):
          </h4>
          <div className="flex flex-wrap gap-2">
            {topic.studentsNeedingGrades.map(studentName => (
              <Link
                key={studentName}
                href={`/user/${encodeURIComponent(studentName)}`}
                className="inline-block px-3 py-1 text-sm transition-colors hover:opacity-80"
                style={{
                  backgroundColor: 'var(--color-error)',
                  color: 'var(--color-error-content)',
                  borderRadius: 'var(--radius-selector)'
                }}
              >
                {studentName}
              </Link>
            ))}
          </div>
          <div className="text-sm mt-2" style={{color: '#6b7280'}}>
            Ordered oldest to newest
          </div>
        </div>
      )}
<<<<<<< HEAD

      {/* Order Control */}
      <div className="text-sm pt-2" style={{
        color: 'var(--color-base-content-muted)',
        borderTop: 'var(--border) solid var(--color-base-300)'
      }}>
        <span>Students sorted by submission date (oldest first)</span>
      </div>
=======
>>>>>>> 033594d5
    </div>
  );
}<|MERGE_RESOLUTION|>--- conflicted
+++ resolved
@@ -64,17 +64,6 @@
           </div>
         </div>
       )}
-<<<<<<< HEAD
-
-      {/* Order Control */}
-      <div className="text-sm pt-2" style={{
-        color: 'var(--color-base-content-muted)',
-        borderTop: 'var(--border) solid var(--color-base-300)'
-      }}>
-        <span>Students sorted by submission date (oldest first)</span>
-      </div>
-=======
->>>>>>> 033594d5
     </div>
   );
 }