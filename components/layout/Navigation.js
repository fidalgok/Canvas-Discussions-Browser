--- conflicted
+++ resolved
@@ -27,12 +27,6 @@
     <nav className="flex items-center space-x-4 text-sm">
       {navigationItems.map((item) => {
         const isActive = currentPath === item.href;
-<<<<<<< HEAD
-        const linkClasses = `text-primary-content hover:opacity-80 transition-opacity ${
-          isActive ? 'border-b-4 border-primary-content' : ''
-        }`;
-=======
->>>>>>> f76e9a62
 
         if (item.external) {
           return (
